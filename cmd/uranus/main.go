--- conflicted
+++ resolved
@@ -204,9 +204,6 @@
 	}
 
 	// miner
-<<<<<<< HEAD
-	return viper.Unmarshal(startConfig.UranusConfig.MinerConfig)
-=======
 	if err := viper.Unmarshal(startConfig.UranusConfig.MinerConfig); err != nil {
 		return err
 	}
@@ -226,7 +223,6 @@
 		startConfig.UranusConfig.Genesis = genesis
 	}
 	return nil
->>>>>>> acf594b0
 }
 
 // Execute adds all child commands to the root command sets flags appropriately.
