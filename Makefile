# Copyright 2016 The uranus Authors
# This file is part of the uranus library.
#
# The uranus library is free software: you can redistribute it and/or modify
# it under the terms of the GNU Lesser General Public License as published by
# the Free Software Foundation, either version 3 of the License, or
# (at your option) any later version.
#
# The uranus library is distributed in the hope that it will be useful,
# but WITHOUT ANY WARRANTY; without even the implied warranty of
# MERCHANTABILITY or FITNESS FOR A PARTICULAR PURPOSE. See the
# GNU Lesser General Public License for more details.
#
# You should have received a copy of the GNU Lesser General Public License
# along with the uranus library. If not, see <http:#www.gnu.org/licenses/>.

TEST = $(shell go list ./... |grep -v test)
GOFILES_NOVENDOR := $(shell go list -f "{{.Dir}}" ./...)

### Check and format code 

# check the code for style standards; currently enforces go formatting.
# display output first, then check for success	
.PHONY: check
check:
	@echo "Checking code for formatting style compliance."
	@gofmt -l -d ${GOFILES_NOVENDOR}
	@gofmt -l ${GOFILES_NOVENDOR} | read && echo && echo "Your marmot has found a problem with the formatting style of the code." 1>&2 && exit 1 || true

# fmt runs gofmt -w on the code, modifying any files that do not match
# the style guide.
.PHONY: fmt
fmt:
	@echo "Correcting any formatting style corrections."
	@gofmt -l -w ${GOFILES_NOVENDOR}

### Test
.PHONY: test
test:
	@echo "Testing uranus all packages"
	@go test $(TEST)

### Building project

# build all targets 
.PHONY: check fmt all
all:
	@echo "Building all targets(uranus,uranuscli)."
	@go install ./cmd/uranus
	go build ./cmd/uranus
	mv uranus ./build

	@go install ./cmd/uranuscli
	go build ./cmd/uranuscli
	mv uranuscli ./build

# build all targets in windows 
.PHONY: win
win:
	@go install ./cmd/uranus
	go build ./cmd/uranus
	@move /y uranus.exe ./build >NUL

	@go install ./cmd/uranuscli
	go build ./cmd/uranuscli
	@move /y uranuscli.exe ./build >NUL
	@dir .\build\uranus*

### Clean up

# clean removes the target folder containing build artefacts
.PHONY: clean
clean:
	@echo "Clean uranus executable file."
	-rm ./build/uranus 
	-rm ./build/uranuscli

### Release
.PHONY: release
release: test 
	@echo "Making uranus release."
	@goreleaser --snapshot --rm-dist 

<<<<<<< HEAD
solc: ./tests/scripts/deps/solc.sh
	@mkdir -p bin
	@tests/scripts/deps/solc.sh bin/solc
	@touch bin/solc

.PHONY: all run stop clear test release bin/solc
=======
### solc
.PHONY: solc
solc: 
	@scripts/solc.sh ./build/solc
	@touch build/solc
>>>>>>> 25e4d8b8
<|MERGE_RESOLUTION|>--- conflicted
+++ resolved
@@ -81,17 +81,8 @@
 	@echo "Making uranus release."
 	@goreleaser --snapshot --rm-dist 
 
-<<<<<<< HEAD
-solc: ./tests/scripts/deps/solc.sh
-	@mkdir -p bin
-	@tests/scripts/deps/solc.sh bin/solc
-	@touch bin/solc
-
-.PHONY: all run stop clear test release bin/solc
-=======
 ### solc
 .PHONY: solc
 solc: 
 	@scripts/solc.sh ./build/solc
-	@touch build/solc
->>>>>>> 25e4d8b8
+	@touch build/solc