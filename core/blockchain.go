--- conflicted
+++ resolved
@@ -54,21 +54,16 @@
 	stateCache          state.Database // State database to reuse between imports (contains state cache)
 	chainBlockFeed      feed.Feed
 	chainBlockscription feed.Subscription
-<<<<<<< HEAD
 	validator           *blockValidator.Validator
-	executor            *exec.Executor
-	chainmu             sync.RWMutex
-	quit                chan struct{} // blockchain quit channel
-=======
-	sideBlockFeed       feed.Feed
-	SideBlockscription  feed.Subscription
+
+	sideBlockFeed      feed.Feed
+	SideBlockscription feed.Subscription
 
 	executor *exec.Executor
 	engine   consensus.Engine
 
 	chainmu sync.RWMutex
 	quit    chan struct{} // blockchain quit channel
->>>>>>> acf594b0
 }
 
 // NewBlockChain returns a fully initialised block chain using information available in the database.
@@ -84,11 +79,7 @@
 		stateCache: stateCache,
 		Ledger:     ledger,
 		validator:  blockValidator.New(ledger, engine),
-<<<<<<< HEAD
-		executor:   exec.NewExecutor(chainCfg, ledger, engine),
-=======
 		engine:     engine,
->>>>>>> acf594b0
 		quit:       make(chan struct{}),
 	}
 	bc.executor = exec.NewExecutor(chainCfg, ledger, bc, engine)
